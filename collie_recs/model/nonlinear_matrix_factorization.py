--- conflicted
+++ resolved
@@ -85,52 +85,6 @@
         the addition of ``infer``, which will set the optimizer equal to ``optimizer``. If
         ``bias_optimizer`` is ``None``, only a single optimizer will be created for all model
         parameters
-<<<<<<< HEAD
-    loss: function or str
-        If a string, one of the following implemented losses:
-
-        * ``'bpr'`` / ``'adaptive_bpr'``
-
-        * ``'hinge'`` / ``'adaptive_hinge'``
-
-        * ``'warp'``
-
-        * ``'mse'`` (explicit data)
-
-        * ``'mae'`` (explicit data)
-
-        For implicit data, if ``train.num_negative_samples > 1``, the adaptive loss version will
-        automatically be used of the losses above (except for WARP loss, which is only adaptive by
-        nature).
-
-        If a callable is passed, that function will be used for calculating the loss. For implicit
-        models, the first two arguments passed will be the positive and negative predictions,
-        respectively. Additional keyword arguments passed in order are ``num_items``,
-        ``positive_items``, ``negative_items``, ``metadata``, and ``metadata_weights``.
-        For explicit models, the only two arguments passed in will be the prediction and actual
-        rating values, in order.
-    metadata_for_loss: dict
-        Keys should be strings identifying each metadata type that match keys in
-        ``metadata_weights``. Values should be a ``torch.tensor`` of shape (num_items x 1). Each
-        tensor should contain categorical metadata information about items (e.g. a number
-        representing the genre of the item)
-    metadata_for_loss_weights: dict
-        Keys should be strings identifying each metadata type that match keys in ``metadata``.
-        Values should be the amount of weight to place on a match of that type of metadata, with
-        the sum of all values ``<= 1``.ights = {'genre': .3, 'director': .2}``, then an item is:
-
-        * a 100% match if it's the same item,
-
-        * a 50% match if it's a different item with the same genre and same director,
-
-        * a 30% match if it's a different item with the same genre and different director,
-
-        * a 20% match if it's a different item with a different genre and same director,
-
-        * a 0% match if it's a different item with a different genre and different director,
-          which is equivalent to the loss without any partial credit
-=======
->>>>>>> aafcb41b
     y_range: tuple
         Specify as ``(min, max)`` to apply a sigmoid layer to the output score of the model to get
         predicted ratings within the range of ``min`` and ``max``
