import warnings

from collie_recs.model.hybrid_pretrained_matrix_factorization import HybridPretrainedModel


<<<<<<< HEAD

class HybridPretrainedModel(BasePipeline):
    """
    Training pipeline for a hybrid recommendation model.

    ``HybridPretrainedModel`` models contain dense layers that process item metadata, concatenate
    this embedding with the user and item embeddings copied from a trained
    ``MatrixFactorizationModel``, and send this concatenated embedding through more dense layers to
    output a single float ranking / rating.

    All ``HybridPretrainedModel`` instances are subclasses of the ``LightningModule`` class
    provided by PyTorch Lightning. This means to train a model, you will need a
    ``collie_recs.model.CollieTrainer`` object, but the model can be saved and loaded without this
    ``Trainer`` instance. Example usage may look like:

    .. code-block:: python

        from collie_recs.model import CollieTrainer, HybridPretrainedModel, MatrixFactorizationModel


        # instantiate and fit a ``MatrixFactorizationModel`` as expected
        mf_model = MatrixFactorizationModel(train=train)
        mf_trainer = CollieTrainer(mf_model)
        mf_trainer.fit(mf_model)

        hybrid_model = HybridPretrainedModel(train=train,
                                             item_metadata=item_metadata,
                                             trained_model=mf_model)
        hybrid_trainer = CollieTrainer(hybrid_model)
        hybrid_trainer.fit(hybrid_model)
        hybrid_model.freeze()

        # do evaluation as normal with ``hybrid_model``

        hybrid_model.save_model(path='model')
        new_hybrid_model = HybridPretrainedModel(load_model_path='model')

        # do evaluation as normal with ``new_hybrid_model``

    Parameters
    ----------
    train: ``collie_recs.interactions`` object
        Data loader for training data. If an ``Interactions`` object is supplied, an
        ``InteractionsDataLoader`` will automatically be instantiated with ``shuffle=True``. Note
        that when the model class is saved, datasets will NOT be saved as well
    val: ``collie_recs.interactions`` object
        Data loader for validation data. If an ``Interactions`` object is supplied, an
        ``InteractionsDataLoader`` will automatically be instantiated with ``shuffle=False``. Note
        that when the model class is saved, datasets will NOT be saved as well
    item_metadata: torch.tensor, pd.DataFrame, or np.array, 2-dimensional
        The shape of the item metadata should be (num_items x metadata_features), and each item's
        metadata should be available when indexing a row by an item ID
    trained_model: ``collie_recs.model.MatrixFactorizationModel``
        Previously trained ``MatrixFactorizationModel`` model to extract embeddings from
    metadata_layers_dims: list
        List of linear layer dimensions to apply to the metadata only, starting with the dimension
        directly following ``metadata_features`` and ending with the dimension to concatenate with
        the item embeddings
    combined_layers_dims: list
        List of linear layer dimensions to apply to the concatenated item embeddings and item
        metadata, starting with the dimension directly following the shape of
        ``item_embeddings + metadata_features`` and ending with the dimension before the final
        linear layer to dimension 1
    freeze_embeddings: bool
        When initializing the model, whether or not to freeze ``trained_model``'s embeddings
    dropout_p: float
        Probability of dropout
    lr: float
        Model learning rate
    lr_scheduler_func: torch.optim.lr_scheduler
        Learning rate scheduler to use during fitting
    weight_decay: float
        Weight decay passed to the optimizer, if optimizer permits
    optimizer: torch.optim or str
        If a string, one of the following supported optimizers:

        * ``'sgd'`` (for ``torch.optim.SGD``)

        * ``'adam'`` (for ``torch.optim.Adam``)

    loss: function or str
        If a string, one of the following implemented losses:

        * ``'bpr'`` / ``'adaptive_bpr'``

        * ``'hinge'`` / ``'adaptive_hinge'``

        * ``'warp'``

        * ``'mse'`` (explicit data)

        * ``'mae'`` (explicit data)

        For implicit data, if ``train.num_negative_samples > 1``, the adaptive loss version will
        automatically be used of the losses above (except for WARP loss, which is only adaptive by
        nature).

        If a callable is passed, that function will be used for calculating the loss. For implicit
        models, the first two arguments passed will be the positive and negative predictions,
        respectively. Additional keyword arguments passed in order are ``num_items``,
        ``positive_items``, ``negative_items``, ``metadata``, and ``metadata_weights``.
        For explicit models, the only two arguments passed in will be the prediction and actual
        rating values, in order.
    metadata_for_loss: dict
        Keys should be strings identifying each metadata type that match keys in
        ``metadata_weights``. Values should be a ``torch.tensor`` of shape (num_items x 1). Each
        tensor should contain categorical metadata information about items (e.g. a number
        representing the genre of the item)
    metadata_for_loss_weights: dict
        Keys should be strings identifying each metadata type that match keys in ``metadata``.
        Values should be the amount of weight to place on a match of that type of metadata, with
        the sum of all values ``<= 1``.
        e.g. If ``metadata_for_loss_weights = {'genre': .3, 'director': .2}``, then an item is:

        * a 100% match if it's the same item,

        * a 50% match if it's a different item with the same genre and same director,

        * a 30% match if it's a different item with the same genre and different director,

        * a 20% match if it's a different item with a different genre and same director,

        * a 0% match if it's a different item with a different genre and different director,
          which is equivalent to the loss without any partial credit
    load_model_path: str or Path
        To load a previously-saved model, pass in path to output of ``model.save_model()`` method.
        If ``None``, will initialize model as normal
    map_location: str or torch.device
        If ``load_model_path`` is provided, device specifying how to remap storage locations when
        ``torch.load``-ing the state dictionary

    """
    def __init__(self,
                 train: INTERACTIONS_LIKE_INPUT = None,
                 val: INTERACTIONS_LIKE_INPUT = None,
                 item_metadata: Union[torch.tensor, pd.DataFrame, np.array] = None,
                 trained_model: MatrixFactorizationModel = None,
                 metadata_layers_dims: Optional[List[int]] = None,
                 combined_layers_dims: List[int] = [128, 64, 32],
                 freeze_embeddings: bool = True,
                 dropout_p: float = 0.0,
                 lr: float = 1e-3,
                 lr_scheduler_func: Optional[Callable] = partial(ReduceLROnPlateau,
                                                                 patience=1,
                                                                 verbose=True),
                 weight_decay: float = 0.0,
                 optimizer: Union[str, Callable] = 'adam',
                 loss: Union[str, Callable] = 'hinge',
                 metadata_for_loss: Optional[Dict[str, torch.tensor]] = None,
                 metadata_for_loss_weights: Optional[Dict[str, float]] = None,
                 # y_range: Optional[Tuple[float, float]] = None,
                 load_model_path: Optional[str] = None,
                 map_location: Optional[str] = None):
        item_metadata_num_cols = None
        if load_model_path is None:
            if trained_model is None:
                raise ValueError('Must provide ``trained_model`` for ``HybridPretrainedModel``.')

            if item_metadata is None:
                raise ValueError('Must provide item metadata for ``HybridPretrainedModel``.')
            elif isinstance(item_metadata, pd.DataFrame):
                item_metadata = torch.from_numpy(item_metadata.to_numpy())
            elif isinstance(item_metadata, np.ndarray):
                item_metadata = torch.from_numpy(item_metadata)

            item_metadata = item_metadata.float()

            item_metadata_num_cols = item_metadata.shape[1]

        super().__init__(**get_init_arguments(),
                         item_metadata_num_cols=item_metadata_num_cols)

    def _load_model_init_helper(self, load_model_path: str, map_location: str, **kwargs) -> None:
        self.item_metadata = joblib.load(os.path.join(load_model_path, 'metadata.pkl'))
        super()._load_model_init_helper(load_model_path=os.path.join(load_model_path, 'model.pth'),
                                        map_location=map_location)

    def _setup_model(self, **kwargs) -> None:
        """
        Method for building model internals that rely on the data passed in.

        This method will be called after ``prepare_data``.

        """
        if self.hparams.load_model_path is None:
            if not hasattr(self, '_trained_model'):
                self._trained_model = kwargs.pop('trained_model')
            if not hasattr(self, 'item_metadata'):
                self.item_metadata = kwargs.pop('item_metadata')

            # we are not loading in a model, so we will create a new model from scratch
            # we don't want to modify the ``trained_model``'s weights, so we deep copy
            self.embeddings = nn.Sequential(
                copy.deepcopy(self._trained_model.user_embeddings),
                copy.deepcopy(self._trained_model.item_embeddings)
            )

            if self.hparams.freeze_embeddings:
                self.freeze_embeddings()
            else:
                self.unfreeze_embeddings()

            # save hyperparameters that we need to be able to rebuilt the embedding layers on load
            self.hparams.user_num_embeddings = self.embeddings[0].num_embeddings
            self.hparams.user_embeddings_dim = self.embeddings[0].embedding_dim
            self.hparams.item_num_embeddings = self.embeddings[1].num_embeddings
            self.hparams.item_embeddings_dim = self.embeddings[1].embedding_dim
        else:
            # assume we are loading in a previously-saved model
            # set up dummy embeddings with the correct dimensions so we can load weights in
            self.embeddings = nn.Sequential(
                ScaledEmbedding(self.hparams.user_num_embeddings, self.hparams.user_embeddings_dim),
                ScaledEmbedding(self.hparams.item_num_embeddings, self.hparams.item_embeddings_dim)
            )

        self.dropout = nn.Dropout(p=self.hparams.dropout_p)

        # set up metadata-only layers
        metadata_output_dim = self.hparams.item_metadata_num_cols
        self.metadata_layers = None
        if self.hparams.metadata_layers_dims is not None:
            metadata_layers_dims = (
                [self.hparams.item_metadata_num_cols] + self.hparams.metadata_layers_dims
            )
            self.metadata_layers = [
                nn.Linear(metadata_layers_dims[idx - 1], metadata_layers_dims[idx])
                for idx in range(1, len(metadata_layers_dims))
            ]
            for i, layer in enumerate(self.metadata_layers):
                nn.init.xavier_normal_(self.metadata_layers[i].weight)
                self.add_module('metadata_layer_{}'.format(i), layer)

            metadata_output_dim = metadata_layers_dims[-1]

        # set up combined layers
        combined_dimension_input = (
            self.hparams.user_embeddings_dim
            + self.hparams.item_embeddings_dim
            + metadata_output_dim
=======
class HybridPretrainedModel(HybridPretrainedModel):
    """Filename is deprecated in favor of ``hybrid_pretrained_matrix_factorization.py``."""
    def __init__(self, *args, **kwargs):
        warning_message = (
            'This import path is deprecated in favor of the model in '
            '``hybrid_pretrained_matrix_factorization.py``. This file will be removed in v0.6.0.'
>>>>>>> aafcb41b
        )
        warnings.warn(warning_message, DeprecationWarning, stacklevel=2)

        super().__init__(*args, **kwargs)<|MERGE_RESOLUTION|>--- conflicted
+++ resolved
@@ -3,254 +3,12 @@
 from collie_recs.model.hybrid_pretrained_matrix_factorization import HybridPretrainedModel
 
 
-<<<<<<< HEAD
-
-class HybridPretrainedModel(BasePipeline):
-    """
-    Training pipeline for a hybrid recommendation model.
-
-    ``HybridPretrainedModel`` models contain dense layers that process item metadata, concatenate
-    this embedding with the user and item embeddings copied from a trained
-    ``MatrixFactorizationModel``, and send this concatenated embedding through more dense layers to
-    output a single float ranking / rating.
-
-    All ``HybridPretrainedModel`` instances are subclasses of the ``LightningModule`` class
-    provided by PyTorch Lightning. This means to train a model, you will need a
-    ``collie_recs.model.CollieTrainer`` object, but the model can be saved and loaded without this
-    ``Trainer`` instance. Example usage may look like:
-
-    .. code-block:: python
-
-        from collie_recs.model import CollieTrainer, HybridPretrainedModel, MatrixFactorizationModel
-
-
-        # instantiate and fit a ``MatrixFactorizationModel`` as expected
-        mf_model = MatrixFactorizationModel(train=train)
-        mf_trainer = CollieTrainer(mf_model)
-        mf_trainer.fit(mf_model)
-
-        hybrid_model = HybridPretrainedModel(train=train,
-                                             item_metadata=item_metadata,
-                                             trained_model=mf_model)
-        hybrid_trainer = CollieTrainer(hybrid_model)
-        hybrid_trainer.fit(hybrid_model)
-        hybrid_model.freeze()
-
-        # do evaluation as normal with ``hybrid_model``
-
-        hybrid_model.save_model(path='model')
-        new_hybrid_model = HybridPretrainedModel(load_model_path='model')
-
-        # do evaluation as normal with ``new_hybrid_model``
-
-    Parameters
-    ----------
-    train: ``collie_recs.interactions`` object
-        Data loader for training data. If an ``Interactions`` object is supplied, an
-        ``InteractionsDataLoader`` will automatically be instantiated with ``shuffle=True``. Note
-        that when the model class is saved, datasets will NOT be saved as well
-    val: ``collie_recs.interactions`` object
-        Data loader for validation data. If an ``Interactions`` object is supplied, an
-        ``InteractionsDataLoader`` will automatically be instantiated with ``shuffle=False``. Note
-        that when the model class is saved, datasets will NOT be saved as well
-    item_metadata: torch.tensor, pd.DataFrame, or np.array, 2-dimensional
-        The shape of the item metadata should be (num_items x metadata_features), and each item's
-        metadata should be available when indexing a row by an item ID
-    trained_model: ``collie_recs.model.MatrixFactorizationModel``
-        Previously trained ``MatrixFactorizationModel`` model to extract embeddings from
-    metadata_layers_dims: list
-        List of linear layer dimensions to apply to the metadata only, starting with the dimension
-        directly following ``metadata_features`` and ending with the dimension to concatenate with
-        the item embeddings
-    combined_layers_dims: list
-        List of linear layer dimensions to apply to the concatenated item embeddings and item
-        metadata, starting with the dimension directly following the shape of
-        ``item_embeddings + metadata_features`` and ending with the dimension before the final
-        linear layer to dimension 1
-    freeze_embeddings: bool
-        When initializing the model, whether or not to freeze ``trained_model``'s embeddings
-    dropout_p: float
-        Probability of dropout
-    lr: float
-        Model learning rate
-    lr_scheduler_func: torch.optim.lr_scheduler
-        Learning rate scheduler to use during fitting
-    weight_decay: float
-        Weight decay passed to the optimizer, if optimizer permits
-    optimizer: torch.optim or str
-        If a string, one of the following supported optimizers:
-
-        * ``'sgd'`` (for ``torch.optim.SGD``)
-
-        * ``'adam'`` (for ``torch.optim.Adam``)
-
-    loss: function or str
-        If a string, one of the following implemented losses:
-
-        * ``'bpr'`` / ``'adaptive_bpr'``
-
-        * ``'hinge'`` / ``'adaptive_hinge'``
-
-        * ``'warp'``
-
-        * ``'mse'`` (explicit data)
-
-        * ``'mae'`` (explicit data)
-
-        For implicit data, if ``train.num_negative_samples > 1``, the adaptive loss version will
-        automatically be used of the losses above (except for WARP loss, which is only adaptive by
-        nature).
-
-        If a callable is passed, that function will be used for calculating the loss. For implicit
-        models, the first two arguments passed will be the positive and negative predictions,
-        respectively. Additional keyword arguments passed in order are ``num_items``,
-        ``positive_items``, ``negative_items``, ``metadata``, and ``metadata_weights``.
-        For explicit models, the only two arguments passed in will be the prediction and actual
-        rating values, in order.
-    metadata_for_loss: dict
-        Keys should be strings identifying each metadata type that match keys in
-        ``metadata_weights``. Values should be a ``torch.tensor`` of shape (num_items x 1). Each
-        tensor should contain categorical metadata information about items (e.g. a number
-        representing the genre of the item)
-    metadata_for_loss_weights: dict
-        Keys should be strings identifying each metadata type that match keys in ``metadata``.
-        Values should be the amount of weight to place on a match of that type of metadata, with
-        the sum of all values ``<= 1``.
-        e.g. If ``metadata_for_loss_weights = {'genre': .3, 'director': .2}``, then an item is:
-
-        * a 100% match if it's the same item,
-
-        * a 50% match if it's a different item with the same genre and same director,
-
-        * a 30% match if it's a different item with the same genre and different director,
-
-        * a 20% match if it's a different item with a different genre and same director,
-
-        * a 0% match if it's a different item with a different genre and different director,
-          which is equivalent to the loss without any partial credit
-    load_model_path: str or Path
-        To load a previously-saved model, pass in path to output of ``model.save_model()`` method.
-        If ``None``, will initialize model as normal
-    map_location: str or torch.device
-        If ``load_model_path`` is provided, device specifying how to remap storage locations when
-        ``torch.load``-ing the state dictionary
-
-    """
-    def __init__(self,
-                 train: INTERACTIONS_LIKE_INPUT = None,
-                 val: INTERACTIONS_LIKE_INPUT = None,
-                 item_metadata: Union[torch.tensor, pd.DataFrame, np.array] = None,
-                 trained_model: MatrixFactorizationModel = None,
-                 metadata_layers_dims: Optional[List[int]] = None,
-                 combined_layers_dims: List[int] = [128, 64, 32],
-                 freeze_embeddings: bool = True,
-                 dropout_p: float = 0.0,
-                 lr: float = 1e-3,
-                 lr_scheduler_func: Optional[Callable] = partial(ReduceLROnPlateau,
-                                                                 patience=1,
-                                                                 verbose=True),
-                 weight_decay: float = 0.0,
-                 optimizer: Union[str, Callable] = 'adam',
-                 loss: Union[str, Callable] = 'hinge',
-                 metadata_for_loss: Optional[Dict[str, torch.tensor]] = None,
-                 metadata_for_loss_weights: Optional[Dict[str, float]] = None,
-                 # y_range: Optional[Tuple[float, float]] = None,
-                 load_model_path: Optional[str] = None,
-                 map_location: Optional[str] = None):
-        item_metadata_num_cols = None
-        if load_model_path is None:
-            if trained_model is None:
-                raise ValueError('Must provide ``trained_model`` for ``HybridPretrainedModel``.')
-
-            if item_metadata is None:
-                raise ValueError('Must provide item metadata for ``HybridPretrainedModel``.')
-            elif isinstance(item_metadata, pd.DataFrame):
-                item_metadata = torch.from_numpy(item_metadata.to_numpy())
-            elif isinstance(item_metadata, np.ndarray):
-                item_metadata = torch.from_numpy(item_metadata)
-
-            item_metadata = item_metadata.float()
-
-            item_metadata_num_cols = item_metadata.shape[1]
-
-        super().__init__(**get_init_arguments(),
-                         item_metadata_num_cols=item_metadata_num_cols)
-
-    def _load_model_init_helper(self, load_model_path: str, map_location: str, **kwargs) -> None:
-        self.item_metadata = joblib.load(os.path.join(load_model_path, 'metadata.pkl'))
-        super()._load_model_init_helper(load_model_path=os.path.join(load_model_path, 'model.pth'),
-                                        map_location=map_location)
-
-    def _setup_model(self, **kwargs) -> None:
-        """
-        Method for building model internals that rely on the data passed in.
-
-        This method will be called after ``prepare_data``.
-
-        """
-        if self.hparams.load_model_path is None:
-            if not hasattr(self, '_trained_model'):
-                self._trained_model = kwargs.pop('trained_model')
-            if not hasattr(self, 'item_metadata'):
-                self.item_metadata = kwargs.pop('item_metadata')
-
-            # we are not loading in a model, so we will create a new model from scratch
-            # we don't want to modify the ``trained_model``'s weights, so we deep copy
-            self.embeddings = nn.Sequential(
-                copy.deepcopy(self._trained_model.user_embeddings),
-                copy.deepcopy(self._trained_model.item_embeddings)
-            )
-
-            if self.hparams.freeze_embeddings:
-                self.freeze_embeddings()
-            else:
-                self.unfreeze_embeddings()
-
-            # save hyperparameters that we need to be able to rebuilt the embedding layers on load
-            self.hparams.user_num_embeddings = self.embeddings[0].num_embeddings
-            self.hparams.user_embeddings_dim = self.embeddings[0].embedding_dim
-            self.hparams.item_num_embeddings = self.embeddings[1].num_embeddings
-            self.hparams.item_embeddings_dim = self.embeddings[1].embedding_dim
-        else:
-            # assume we are loading in a previously-saved model
-            # set up dummy embeddings with the correct dimensions so we can load weights in
-            self.embeddings = nn.Sequential(
-                ScaledEmbedding(self.hparams.user_num_embeddings, self.hparams.user_embeddings_dim),
-                ScaledEmbedding(self.hparams.item_num_embeddings, self.hparams.item_embeddings_dim)
-            )
-
-        self.dropout = nn.Dropout(p=self.hparams.dropout_p)
-
-        # set up metadata-only layers
-        metadata_output_dim = self.hparams.item_metadata_num_cols
-        self.metadata_layers = None
-        if self.hparams.metadata_layers_dims is not None:
-            metadata_layers_dims = (
-                [self.hparams.item_metadata_num_cols] + self.hparams.metadata_layers_dims
-            )
-            self.metadata_layers = [
-                nn.Linear(metadata_layers_dims[idx - 1], metadata_layers_dims[idx])
-                for idx in range(1, len(metadata_layers_dims))
-            ]
-            for i, layer in enumerate(self.metadata_layers):
-                nn.init.xavier_normal_(self.metadata_layers[i].weight)
-                self.add_module('metadata_layer_{}'.format(i), layer)
-
-            metadata_output_dim = metadata_layers_dims[-1]
-
-        # set up combined layers
-        combined_dimension_input = (
-            self.hparams.user_embeddings_dim
-            + self.hparams.item_embeddings_dim
-            + metadata_output_dim
-=======
 class HybridPretrainedModel(HybridPretrainedModel):
     """Filename is deprecated in favor of ``hybrid_pretrained_matrix_factorization.py``."""
     def __init__(self, *args, **kwargs):
         warning_message = (
             'This import path is deprecated in favor of the model in '
             '``hybrid_pretrained_matrix_factorization.py``. This file will be removed in v0.6.0.'
->>>>>>> aafcb41b
         )
         warnings.warn(warning_message, DeprecationWarning, stacklevel=2)
 
