# Changelog
All notable changes to this project will be documented in this file.

The format is based on [Keep a Changelog](http://keepachangelog.com/en/1.0.0/) and this project uses [Semantic Versioning](http://semver.org/).

<<<<<<< HEAD
# [0.X.0] - 2021-5-12
### Added
 - new model architectures ``CollaborativeMetricLearningModel``, ``MLPMatrixFactorizationModel``, and ``DeepFM``
### Changed
 - filename for ``HybridPretrainedModel`` to ``hybrid_pretrained_matrix_factorization.py``. The former model filepath is now deprecated and will be removed in future version ``0.X.0``
 - all ``model.freeze() -> model.eval()``
=======
# [0.4.0] - 2021-5-13
### Added
 - ``CollieMinimalTrainer`` for a faster, simpler version of ``CollieTrainer``
 - ``remove_duplicate_user_item_pairs`` argument to ``Interactions``
### Changed
 - renamed `BasePipeline.hparams.n_epochs_completed_ -> BasePipeline.hparams.num_epochs_completed`
### Fixed
 - a proper ``ValueError`` is now raised if no ``train`` data is passed into a model
 - loss docstrings that incorrectly stated ``**kwargs`` would be accepted
>>>>>>> 0c7af6b4

# [0.3.0] - 2021-5-10
### Changed
 - disable automated batching in ``ApproximateNegativeSamplingInteractionsDataLoader`` and ``HDF5InteractionsDataLoader``

# [0.2.0] - 2021-4-28
### Changed
 - ``convert_to_implicit`` will now remove duplicate user/item pairs in DataFrame

# [0.1.4] - 2021-4-27
### Fixed
 - duplicate user/item pairs in ``Interactions`` are now dropped from the COO matrix during instantiation

# [0.1.3] - 2021-4-26
### Added
 - ability to run ``stratified_split`` without any ``joblib.Parallel`` parallelization
 - data quality checks to ``Interactions.__init__`` to assert ``users`` and ``items`` and ``mat`` are not ``None`` and ``ratings`` does not contain any ``0``s (if so, those rows will now automatically be filtered out)
 - increased test coverage
 - header table to all Jupyter notebooks with links to Colab and GitHub
### Changed
 - default ``processes`` for ``stratified_split`` is now ``-1``
 - default ``k`` value in ``mapk`` is now set to ``10``
 - when GPU is available but not set, ``CollieTrainer`` now sets it to ``1`` rather than ``-1``
 - all models now check that ``train_loader`` and ``val_loader`` attributes are consistent during initialization
 - default ``unseen_items_only`` in ``BasePipeline.get_item_predictions`` method is now ``False``
 - docs in ``get_recommendation_visualizations`` to be clearer
 - ``get_recommendation_visualizations`` data quality checks have been moved to the beginning of the function to potentially fail faster
 - ``create_ratings_matrix`` no longer raises ``ValueError`` if ``users`` and ``items`` do not start at ``0``
 - refactored ``adaptive_hinge_loss``
### Removed
 - ``kwargs`` option for methods that did not explicitly need them
### Fixed
 - typo in ``cross_validation.py`` error message
 - ``head`` and ``tail`` methods in ``interactions/datasets.py`` to no longer error with ``n < 1`` or large ``n`` values
 - ``num_users`` and ``num_items`` are no longer incorrectly incremented when ``meta`` key is provided in ``HDF5Interactions``
 - type hints for ``device`` now also include instances of ``torch.device``
 - the type of metadata tensors sent to ``HybridPretrainedModel`` are now consistent across all input options
 - removed ineffective quality checks in ``HybridPretrainedModel.save_model``
 - no longer use deprecated ``nn.sigmoid`` in library
 - a ``relu`` final activation layer now works in ``NeuralCollaborativeFiltering`` model
 - ``df_to_html`` now outputs proper HTML when multiple ``html_tags`` options are specified
 - tutorial notebooks now fully run on Colab without having to only rely on previously-saved data
 - add value of ``1e-11`` to ``BasePipeline.get_item_predictions`` denominator to avoid potential ``NaN``s

# [0.1.2] - 2021-4-14
### Added
 - various badges to ``README``
 - links to documentation where relevant
 - Colab links to tutorial notebooks and ``README`` quickstart
### Changed
 - ``ApproximateNegativeSamplingInteractionsDataLoader`` uses a ``sampler`` instead of a ``batch_sampler`` for greater speed increases
 - base ``Dockerfile`` image to the ``torch@1.8.1`` version
 - ``read_movielens_posters_df`` now works as expected even when ``data/movielens_posters.csv`` file does not exist
 - renamed ``LICENSE.txt -> LICENSE``
 - renamed ``pull_request_template.md -> PULL_REQUEST_TEMPLATE.md``

# [0.1.1] - 2021-4-13
### Added
 - GitHub Actions and templates in ``.github``

# [0.1.0] - 2021-4-13
### Added
 - Collie library for open sourcing

# [0.0.0] - 2021-4-12
### Added
 - Initial project scaffolding<|MERGE_RESOLUTION|>--- conflicted
+++ resolved
@@ -3,14 +3,13 @@
 
 The format is based on [Keep a Changelog](http://keepachangelog.com/en/1.0.0/) and this project uses [Semantic Versioning](http://semver.org/).
 
-<<<<<<< HEAD
-# [0.X.0] - 2021-5-12
+# [0.5.0] - 2021-5-14
 ### Added
  - new model architectures ``CollaborativeMetricLearningModel``, ``MLPMatrixFactorizationModel``, and ``DeepFM``
 ### Changed
  - filename for ``HybridPretrainedModel`` to ``hybrid_pretrained_matrix_factorization.py``. The former model filepath is now deprecated and will be removed in future version ``0.X.0``
  - all ``model.freeze() -> model.eval()``
-=======
+
 # [0.4.0] - 2021-5-13
 ### Added
  - ``CollieMinimalTrainer`` for a faster, simpler version of ``CollieTrainer``
@@ -20,7 +19,6 @@
 ### Fixed
  - a proper ``ValueError`` is now raised if no ``train`` data is passed into a model
  - loss docstrings that incorrectly stated ``**kwargs`` would be accepted
->>>>>>> 0c7af6b4
 
 # [0.3.0] - 2021-5-10
 ### Changed
