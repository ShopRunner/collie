# Changelog
All notable changes to this project will be documented in this file.

The format is based on [Keep a Changelog](http://keepachangelog.com/en/1.0.0/) and this project uses [Semantic Versioning](http://semver.org/).

<<<<<<< HEAD
# [1.2.1] - 2022-6-30
### Fixed
 - a ``Value Error`` is now raised when ``item_metadata`` contains nulls
=======
# [1.2.1] - 2022-7-12
### Fixed
 - Deprecated PyTorch Lightning unit test
>>>>>>> 0b8b78d8

# [1.2.0] - 2022-1-18
### Added
 - option to ``force_split`` to ``stratified_split``
 - better type hints for ``Callable``s
 - added methods ``get_user_predictions`` and ``user_user_similarity`` to the ``BasePipeline``
 - added ``_get_user_embeddings`` method to all model classes
### Changed
 - default ``Dockerfile`` image to be ``torch@1.10.0`` with CUDA 11.3
 - check if index is in-bound for ``get_item_predictions`` and ``item_item_similarity`` before calling the model
 - added ``enable_model_summary`` and ``detect_anomaly`` parameters to ``CollieMinimalTrainer`` and deprecated ``weights_summary`` and ``terminate_on_nan`` to more closely match the new ``pytorch_lightning`` API
 - clarified error message when user has a single interaction when using ``stratified_split``
 - updated all examples, tests, and notebooks with post-1.5.0 PyTorch Lightning APIs
### Fixed
 - device error when running metrics for a ``MultiStagePipeline`` models
 - ``CollieMinimalTrainer`` model summary to work with later versions of PyTorch Lightning
### Removed
 - default ``num_workers`` for ``Interactions`` DataLoaders

# [1.1.2] - 2021-8-17
### Added
 - string support for Adagrad optimizer in model pipelines

# [1.1.1] - 2021-8-17
### Changed
 - added property ``max_epochs`` to ``CollieTrainer`` and ``CollieMinimalTrainer`` with ``setter`` method
 - `CollieTrainer`'s default `max_epochs` from `1000` to `10`
### Fixed
 - used new API for setting verbosity in ``ModelSummary`` in ``CollieMinimalTrainer``

# [1.1.0] - 2021-7-15
### Added
 - multi-stage model template ``MultiStagePipeline``
 - multi-stage models ``HybridModel`` and ``ColdStartModel``
### Changed
 - optimizers and learning rate schedulers are now reset upon each call of ``fit`` in ``CollieMinimalTrainer``, matching the behavior in ``CollieTrainer``
 - ``HybridPretrainedModel`` now includes bias terms from the ``MatrixFactorizationModel`` in score calculation
 - ``item_item_similarity`` now uses a more efficient, on-device calculation for item-item similarity
 - optimizers are now stepped using the ``optimizer_step`` method for ``CollieMinimalTrainer``
 - ``_get_item_embeddings`` methods now return a ``torch.tensor`` type on device
 - ``_move_external_data_to_device`` optional method to all models
### Removed
 - ``MultiOptimizer.step`` method

# [1.0.1] - 2021-7-13
### Fixed
 - GitHub URL in ``read_movielens_posters_df`` to point to new repo name

# [1.0.0] - 2021-7-13
### Changed
 - name of library to ``collie``!

# [0.6.1] - 2021-7-13
### Added
 - name change warning from ``collie_recs -> collie``

# [0.6.0] - 2021-7-6
### Added
 - support for explicit data with ``ExplicitInteractions`` and ``explicit_evaluate_in_batches``
 - warnings for invalid adaptive loss vs. ``num_negative_samples`` combinations
### Changed
 - default ``Dockerfile`` image to be ``torch@1.9.0`` with CUDA 10.2
### Removed
 - ``hybrid_matrix_factorization_model.py`` deprecated filename

# [0.5.0] - 2021-6-11
### Added
 - new model architectures ``CollaborativeMetricLearningModel``, ``MLPMatrixFactorizationModel``, and ``DeepFM``
### Changed
 - filename for ``HybridPretrainedModel`` to ``hybrid_pretrained_matrix_factorization.py``. The former model filepath is now deprecated and will be removed in future version ``0.6.0``
 - ``collie.model.base`` is now split into its own directory with the same name
 - reduced boilerplate docstrings required for models
 - all ``model.freeze() -> model.eval()``
 - bumped version of ``sphinx-rtd-theme`` to ``0.5.2``

# [0.4.0] - 2021-5-13
### Added
 - ``CollieMinimalTrainer`` for a faster, simpler version of ``CollieTrainer``
 - ``remove_duplicate_user_item_pairs`` argument to ``Interactions``
### Changed
 - renamed `BasePipeline.hparams.n_epochs_completed_ -> BasePipeline.hparams.num_epochs_completed`
### Fixed
 - a proper ``ValueError`` is now raised if no ``train`` data is passed into a model
 - loss docstrings that incorrectly stated ``**kwargs`` would be accepted

# [0.3.0] - 2021-5-10
### Changed
 - disable automated batching in ``ApproximateNegativeSamplingInteractionsDataLoader`` and ``HDF5InteractionsDataLoader``

# [0.2.0] - 2021-4-28
### Changed
 - ``convert_to_implicit`` will now remove duplicate user/item pairs in DataFrame

# [0.1.4] - 2021-4-27
### Fixed
 - duplicate user/item pairs in ``Interactions`` are now dropped from the COO matrix during instantiation

# [0.1.3] - 2021-4-26
### Added
 - ability to run ``stratified_split`` without any ``joblib.Parallel`` parallelization
 - data quality checks to ``Interactions.__init__`` to assert ``users`` and ``items`` and ``mat`` are not ``None`` and ``ratings`` does not contain any ``0``s (if so, those rows will now automatically be filtered out)
 - increased test coverage
 - header table to all Jupyter notebooks with links to Colab and GitHub
### Changed
 - default ``processes`` for ``stratified_split`` is now ``-1``
 - default ``k`` value in ``mapk`` is now set to ``10``
 - when GPU is available but not set, ``CollieTrainer`` now sets it to ``1`` rather than ``-1``
 - all models now check that ``train_loader`` and ``val_loader`` attributes are consistent during initialization
 - default ``unseen_items_only`` in ``BasePipeline.get_item_predictions`` method is now ``False``
 - docs in ``get_recommendation_visualizations`` to be clearer
 - ``get_recommendation_visualizations`` data quality checks have been moved to the beginning of the function to potentially fail faster
 - ``create_ratings_matrix`` no longer raises ``ValueError`` if ``users`` and ``items`` do not start at ``0``
 - refactored ``adaptive_hinge_loss``
### Removed
 - ``kwargs`` option for methods that did not explicitly need them
### Fixed
 - typo in ``cross_validation.py`` error message
 - ``head`` and ``tail`` methods in ``interactions/datasets.py`` to no longer error with ``n < 1`` or large ``n`` values
 - ``num_users`` and ``num_items`` are no longer incorrectly incremented when ``meta`` key is provided in ``HDF5Interactions``
 - type hints for ``device`` now also include instances of ``torch.device``
 - the type of metadata tensors sent to ``HybridPretrainedModel`` are now consistent across all input options
 - removed ineffective quality checks in ``HybridPretrainedModel.save_model``
 - no longer use deprecated ``nn.sigmoid`` in library
 - a ``relu`` final activation layer now works in ``NeuralCollaborativeFiltering`` model
 - ``df_to_html`` now outputs proper HTML when multiple ``html_tags`` options are specified
 - tutorial notebooks now fully run on Colab without having to only rely on previously-saved data
 - add value of ``1e-11`` to ``BasePipeline.get_item_predictions`` denominator to avoid potential ``NaN``s

# [0.1.2] - 2021-4-14
### Added
 - various badges to ``README``
 - links to documentation where relevant
 - Colab links to tutorial notebooks and ``README`` quickstart
### Changed
 - ``ApproximateNegativeSamplingInteractionsDataLoader`` uses a ``sampler`` instead of a ``batch_sampler`` for greater speed increases
 - base ``Dockerfile`` image to the ``torch@1.8.1`` version
 - ``read_movielens_posters_df`` now works as expected even when ``data/movielens_posters.csv`` file does not exist
 - renamed ``LICENSE.txt -> LICENSE``
 - renamed ``pull_request_template.md -> PULL_REQUEST_TEMPLATE.md``

# [0.1.1] - 2021-4-13
### Added
 - GitHub Actions and templates in ``.github``

# [0.1.0] - 2021-4-13
### Added
 - Collie library for open sourcing

# [0.0.0] - 2021-4-12
### Added
 - Initial project scaffolding<|MERGE_RESOLUTION|>--- conflicted
+++ resolved
@@ -3,15 +3,13 @@
 
 The format is based on [Keep a Changelog](http://keepachangelog.com/en/1.0.0/) and this project uses [Semantic Versioning](http://semver.org/).
 
-<<<<<<< HEAD
-# [1.2.1] - 2022-6-30
+# [1.2.2] - 2022-7-14
 ### Fixed
  - a ``Value Error`` is now raised when ``item_metadata`` contains nulls
-=======
+
 # [1.2.1] - 2022-7-12
 ### Fixed
  - Deprecated PyTorch Lightning unit test
->>>>>>> 0b8b78d8
 
 # [1.2.0] - 2022-1-18
 ### Added
